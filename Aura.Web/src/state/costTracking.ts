import { create } from 'zustand';

/**
 * Token usage statistics
 */
export interface TokenUsageStatistics {
  totalInputTokens: number;
  totalOutputTokens: number;
  totalTokens: number;
  operationCount: number;
  cacheHits: number;
  cacheHitRate: number;
  averageTokensPerOperation: number;
  averageResponseTimeMs: number;
  totalCost: number;
  costSavedByCache: number;
}

/**
 * Stage cost breakdown
 */
export interface StageCostBreakdown {
  stageName: string;
  cost: number;
  percentageOfTotal: number;
  durationSeconds: number;
  operationCount: number;
  providerName?: string;
}

/**
 * Operation cost detail
 */
export interface OperationCostDetail {
  timestamp: string;
  operationType: string;
  providerName: string;
  cost: number;
  durationMs: number;
  tokensUsed?: number;
  charactersProcessed?: number;
  cacheHit: boolean;
}

/**
 * Cost optimization suggestion
 */
export interface CostOptimizationSuggestion {
  category: string;
  suggestion: string;
  estimatedSavings: number;
  qualityImpact?: string;
}

/**
 * Run cost report
 */
export interface RunCostReport {
  jobId: string;
  projectId?: string;
  projectName?: string;
  startedAt: string;
  completedAt?: string;
  durationSeconds: number;
  totalCost: number;
  currency: string;
  costByStage: Record<string, StageCostBreakdown>;
  costByProvider: Record<string, number>;
  tokenStats?: TokenUsageStatistics;
  operations: OperationCostDetail[];
  optimizationSuggestions: CostOptimizationSuggestion[];
  withinBudget: boolean;
  budgetLimit?: number;
}

/**
 * Budget configuration
 */
export interface BudgetConfiguration {
  id?: string;
  userId: string;
  overallMonthlyBudget?: number;
  budgetPeriodStart?: string;
  budgetPeriodEnd?: string;
  periodType: 'Monthly' | 'Weekly' | 'Custom';
  currency: string;
  alertThresholds: number[];
  emailNotificationsEnabled: boolean;
  notificationEmail?: string;
  alertFrequency: 'Once' | 'Daily' | 'EveryTime';
  providerBudgets: Record<string, number>;
  hardBudgetLimit: boolean;
  enableProjectTracking: boolean;
}

/**
 * Current period spending
 */
export interface CurrentPeriodSpending {
  totalCost: number;
  currency: string;
  periodType: string;
  budget?: number;
  percentageUsed: number;
}

/**
 * Real-time cost accumulation during generation
 */
export interface LiveCostAccumulation {
  currentCost: number;
  estimatedTotalCost: number;
  costByStage: Record<string, number>;
  lastUpdated: string;
}

interface CostTrackingState {
  configuration: BudgetConfiguration | null;
  currentPeriodSpending: CurrentPeriodSpending | null;
  liveAccumulation: LiveCostAccumulation | null;
  runReports: Record<string, RunCostReport>;

  isLoading: boolean;
  error: string | null;

  loadConfiguration: () => Promise<void>;
  updateConfiguration: (config: BudgetConfiguration) => Promise<void>;

  loadCurrentPeriodSpending: () => Promise<void>;

  getRunSummary: (jobId: string) => Promise<RunCostReport | null>;
  exportReport: (jobId: string, format: 'json' | 'csv') => Promise<void>;

  startLiveTracking: () => void;
  updateLiveCost: (cost: number, stage: string) => void;
  stopLiveTracking: () => void;

  reset: () => void;
}

const initialState = {
  configuration: null,
  currentPeriodSpending: null,
  liveAccumulation: null,
  runReports: {},
  isLoading: false,
  error: null,
};

export const useCostTrackingStore = create<CostTrackingState>((set) => ({
  ...initialState,

  loadConfiguration: async () => {
    set({ isLoading: true, error: null });

    try {
      const response = await fetch('/api/cost-tracking/configuration');

      if (!response.ok) {
        throw new Error('Failed to load cost tracking configuration');
      }

      const config = await response.json();
      set({ configuration: config, isLoading: false });
    } catch (error: unknown) {
      const errorObj = error instanceof Error ? error : new Error(String(error));
      set({ error: errorObj.message, isLoading: false });
    }
  },

  updateConfiguration: async (config: BudgetConfiguration) => {
    set({ isLoading: true, error: null });

    try {
      const response = await fetch('/api/cost-tracking/configuration', {
        method: 'PUT',
        headers: { 'Content-Type': 'application/json' },
        body: JSON.stringify(config),
      });

      if (!response.ok) {
        throw new Error('Failed to update cost tracking configuration');
      }

      set({ configuration: config, isLoading: false });
    } catch (error: unknown) {
      const errorObj = error instanceof Error ? error : new Error(String(error));
      set({ error: errorObj.message, isLoading: false });
    }
  },

  loadCurrentPeriodSpending: async () => {
    set({ isLoading: true, error: null });

    try {
      const response = await fetch('/api/cost-tracking/current-period');

      if (!response.ok) {
        throw new Error('Failed to load current period spending');
      }

      const spending = await response.json();
      set({ currentPeriodSpending: spending, isLoading: false });
    } catch (error: unknown) {
      const errorObj = error instanceof Error ? error : new Error(String(error));
      set({ error: errorObj.message, isLoading: false });
    }
  },

  getRunSummary: async (jobId: string) => {
    set({ isLoading: true, error: null });

    try {
<<<<<<< HEAD
      const response = await fetch(`/api/cost-tracking/run-summary/${jobId}`);

=======
      // Use the unified RunTelemetry v1 endpoint
      const response = await fetch(`/api/telemetry/${jobId}`);
      
>>>>>>> 4a1df981
      if (!response.ok) {
        if (response.status === 404) {
          set({ isLoading: false });
          return null;
        }
        throw new Error('Failed to load run telemetry');
      }
<<<<<<< HEAD

      const report = await response.json();
=======
      
      const telemetry = await response.json();
      
      // Adapt telemetry data to RunCostReport format
      const { adaptTelemetryToRunCost } = await import('@/services/telemetryAdapter');
      const report = adaptTelemetryToRunCost(telemetry);
      
>>>>>>> 4a1df981
      set((state) => ({
        runReports: { ...state.runReports, [jobId]: report },
        isLoading: false,
      }));

      return report;
    } catch (error: unknown) {
      const errorObj = error instanceof Error ? error : new Error(String(error));
      set({ error: errorObj.message, isLoading: false });
      return null;
    }
  },

  exportReport: async (jobId: string, format: 'json' | 'csv') => {
    set({ isLoading: true, error: null });

    try {
      const response = await fetch(`/api/cost-tracking/export/${jobId}?format=${format}`, {
        method: 'POST',
      });

      if (!response.ok) {
        throw new Error('Failed to export report');
      }

      const blob = await response.blob();
      const url = window.URL.createObjectURL(blob);
      const a = document.createElement('a');
      a.href = url;
      a.download = `cost-report-${jobId}.${format}`;
      document.body.appendChild(a);
      a.click();
      window.URL.revokeObjectURL(url);
      document.body.removeChild(a);

      set({ isLoading: false });
    } catch (error: unknown) {
      const errorObj = error instanceof Error ? error : new Error(String(error));
      set({ error: errorObj.message, isLoading: false });
    }
  },

  startLiveTracking: () => {
    set({
      liveAccumulation: {
        currentCost: 0,
        estimatedTotalCost: 0,
        costByStage: {},
        lastUpdated: new Date().toISOString(),
      },
    });
  },

  updateLiveCost: (cost: number, stage: string) => {
    set((state) => {
      if (!state.liveAccumulation) return state;

      const newCostByStage = {
        ...state.liveAccumulation.costByStage,
        [stage]: (state.liveAccumulation.costByStage[stage] || 0) + cost,
      };

      const totalCost = Object.values(newCostByStage).reduce((sum, c) => sum + c, 0);

      return {
        liveAccumulation: {
          currentCost: totalCost,
          estimatedTotalCost: totalCost * 1.1,
          costByStage: newCostByStage,
          lastUpdated: new Date().toISOString(),
        },
      };
    });
  },

  stopLiveTracking: () => {
    set({ liveAccumulation: null });
  },

  reset: () => {
    set(initialState);
  },
}));<|MERGE_RESOLUTION|>--- conflicted
+++ resolved
@@ -211,14 +211,9 @@
     set({ isLoading: true, error: null });
 
     try {
-<<<<<<< HEAD
-      const response = await fetch(`/api/cost-tracking/run-summary/${jobId}`);
-
-=======
       // Use the unified RunTelemetry v1 endpoint
       const response = await fetch(`/api/telemetry/${jobId}`);
       
->>>>>>> 4a1df981
       if (!response.ok) {
         if (response.status === 404) {
           set({ isLoading: false });
@@ -226,10 +221,6 @@
         }
         throw new Error('Failed to load run telemetry');
       }
-<<<<<<< HEAD
-
-      const report = await response.json();
-=======
       
       const telemetry = await response.json();
       
@@ -237,7 +228,6 @@
       const { adaptTelemetryToRunCost } = await import('@/services/telemetryAdapter');
       const report = adaptTelemetryToRunCost(telemetry);
       
->>>>>>> 4a1df981
       set((state) => ({
         runReports: { ...state.runReports, [jobId]: report },
         isLoading: false,

--- conflicted
+++ resolved
@@ -1,20 +1,17 @@
-﻿<Project Sdk="Microsoft.NET.Sdk">
-
-  <PropertyGroup>
-    <TargetFramework>net8.0</TargetFramework>
-    <ImplicitUsings>enable</ImplicitUsings>
-    <Nullable>enable</Nullable>
-  </PropertyGroup>
-
-  <ItemGroup>
-<<<<<<< HEAD
-    <PackageReference Include="Microsoft.Extensions.Logging.Abstractions" Version="9.0.9" />
-    <PackageReference Include="Microsoft.Extensions.Http" Version="9.0.9" />
-=======
-    <PackageReference Include="Microsoft.Extensions.Http" Version="9.0.9" />
-    <PackageReference Include="Microsoft.Extensions.Logging.Abstractions" Version="9.0.9" />
->>>>>>> a47cda42
-    <PackageReference Include="System.Management" Version="9.0.9" />
-  </ItemGroup>
-
-</Project>
+﻿<Project Sdk="Microsoft.NET.Sdk">
+
+  <PropertyGroup>
+    <TargetFramework>net8.0</TargetFramework>
+    <ImplicitUsings>enable</ImplicitUsings>
+    <Nullable>enable</Nullable>
+  </PropertyGroup>
+
+  <ItemGroup>
+    <PackageReference Include="Microsoft.Extensions.Logging.Abstractions" Version="9.0.9" />
+    <PackageReference Include="Microsoft.Extensions.Http" Version="9.0.9" />
+    <PackageReference Include="Microsoft.Extensions.Http" Version="9.0.9" />
+    <PackageReference Include="Microsoft.Extensions.Logging.Abstractions" Version="9.0.9" />
+    <PackageReference Include="System.Management" Version="9.0.9" />
+  </ItemGroup>
+
+</Project>